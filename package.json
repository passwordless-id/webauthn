{
  "name": "@passwordless-id/webauthn",
  "version": "2.2.0",
  "description": "A small wrapper around the webauthn protocol to make one's life easier.",
  "type": "module",
  "files": [
    "dist/"
  ],
  "module": "dist/esm/index.js",
  "types": "dist/esm/index.d.ts",
  "main": "dist/cjs/webauthn.cjs",
  "browser": "dist/browser/webauthn.min.js",
  "scripts": {
    "build": "npm run build-module && npm run build-nodejs && npm run build-browser && npm run build-demos",
    "build-module": "tsc",
<<<<<<< HEAD
    "build-nodejs": "esbuild src/index.ts --platform=node    --bundle --banner:js=/*passwordless-id/webauthn@2.1.2*/ --outfile=dist/cjs/webauthn.cjs",
    "build-browser": "esbuild src/index.ts --platform=browser --bundle --banner:js=/*passwordless-id/webauthn@2.1.2*/ --format=esm --minify --sourcemap --outfile=dist/browser/webauthn.min.js",
=======
    "build-nodejs":  "esbuild src/index.ts --platform=node    --bundle --banner:js=/*passwordless-id/webauthn@2.2.0*/ --outfile=dist/cjs/webauthn.cjs",
    "build-browser": "esbuild src/index.ts --platform=browser --bundle --banner:js=/*passwordless-id/webauthn@2.2.0*/ --format=esm --minify --sourcemap --outfile=dist/browser/webauthn.min.js",
>>>>>>> 64d365a4
    "build-demos": "cp dist/browser/*.js docs/demos/js; cp dist/browser/*.js.map docs/demos/js",
    "test": "jest",
    "test:coverage": "jest --coverage",
    "dev": "mkdocs serve"
  },
  "repository": {
    "type": "git",
    "url": "git+https://github.com/passwordless-id/webauthn.git"
  },
  "keywords": [
    "authentication",
    "webauthn",
    "passkeys",
    "passwordless"
  ],
  "author": "Arnaud Dagnelies",
  "license": "MIT",
  "funding": "https://github.com/sponsors/passwordless-id",
  "bugs": {
    "url": "https://github.com/passwordless-id/webauthn/issues"
  },
  "homepage": "https://webauthn.passwordless.id",
  "devDependencies": {
    "@types/jest": "^29.5.12",
    "esbuild": "^0.21.3",
    "http-server": "^14.1.1",
    "jest": "^29.7.0",
    "jest-environment-jsdom": "^29.7.0",
    "jest-ts-webcompat-resolver": "^1.0.0",
    "ts-jest": "^29.1.3",
    "typescript": "^5.4.5"
  }
}<|MERGE_RESOLUTION|>--- conflicted
+++ resolved
@@ -13,13 +13,8 @@
   "scripts": {
     "build": "npm run build-module && npm run build-nodejs && npm run build-browser && npm run build-demos",
     "build-module": "tsc",
-<<<<<<< HEAD
-    "build-nodejs": "esbuild src/index.ts --platform=node    --bundle --banner:js=/*passwordless-id/webauthn@2.1.2*/ --outfile=dist/cjs/webauthn.cjs",
-    "build-browser": "esbuild src/index.ts --platform=browser --bundle --banner:js=/*passwordless-id/webauthn@2.1.2*/ --format=esm --minify --sourcemap --outfile=dist/browser/webauthn.min.js",
-=======
     "build-nodejs":  "esbuild src/index.ts --platform=node    --bundle --banner:js=/*passwordless-id/webauthn@2.2.0*/ --outfile=dist/cjs/webauthn.cjs",
     "build-browser": "esbuild src/index.ts --platform=browser --bundle --banner:js=/*passwordless-id/webauthn@2.2.0*/ --format=esm --minify --sourcemap --outfile=dist/browser/webauthn.min.js",
->>>>>>> 64d365a4
     "build-demos": "cp dist/browser/*.js docs/demos/js; cp dist/browser/*.js.map docs/demos/js",
     "test": "jest",
     "test:coverage": "jest --coverage",
