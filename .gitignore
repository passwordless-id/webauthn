--- conflicted
+++ resolved
@@ -1,9 +1,4 @@
 /node_modules
 /.vscode
-<<<<<<< HEAD
-
-/dist/commonjs
-=======
->>>>>>> adaeb1e6
 /dist/esm
 /dist/types